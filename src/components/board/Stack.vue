--- conflicted
+++ resolved
@@ -42,14 +42,10 @@
 						value="">
 				</form>
 			</transition>
-<<<<<<< HEAD
-			<Actions v-if="canManage" :force-menu="true">
+			<Actions v-if="canManage && !isArchived" :force-menu="true">
 				<ActionButton icon="icon-archive" @click="modalArchivAllCardsShow=true">
 					{{ t('deck', 'Archive all cards') }}
 				</ActionButton>
-=======
-			<Actions v-if="canManage && !isArchived" :force-menu="true">
->>>>>>> 15de4c3c
 				<ActionButton icon="icon-delete" @click="deleteStack(stack)">
 					{{ t('deck', 'Delete list') }}
 				</ActionButton>
@@ -64,7 +60,7 @@
 		<Modal v-if="modalArchivAllCardsShow" @close="modalArchivAllCardsShow=false">
 			<div class="modal__content">
 				<h3>{{ t('deck', 'Archive all cards in this list') }}</h3>
-				<progress :value="archiveAllCardsProgress" :max="stackLen" />
+				<progress :value="stackTransfer.current" :max="stackTransfer.total" />
 				<button class="primary" @click="archiveAllCardsFromStack(stack)">
 					{{ t('deck', 'Archive all cards') }}
 				</button>
@@ -119,12 +115,9 @@
 
 import { mapGetters, mapState } from 'vuex'
 import { Container, Draggable } from 'vue-smooth-dnd'
-<<<<<<< HEAD
+
 import { Actions, ActionButton, Modal } from '@nextcloud/vue'
-=======
-import { Actions, ActionButton } from '@nextcloud/vue'
 import { showError } from '@nextcloud/dialogs'
->>>>>>> 15de4c3c
 import CardItem from '../cards/CardItem'
 
 export default {
@@ -153,8 +146,10 @@
 			stateCardCreating: false,
 			animate: false,
 			modalArchivAllCardsShow: false,
-			archiveAllCardsProgress: null,
-			stackLen: 0,
+			stackTransfer: {
+				total: 0,
+				current: null,
+			},
 		}
 	},
 	computed: {
@@ -213,9 +208,9 @@
 		},
 		archiveAllCardsFromStack(stack) {
 
-			this.stackLen = this.cardsByStack.length
+			this.stackTransfer.total = this.cardsByStack.length
 			this.cardsByStack.forEach((card, index) => {
-				this.archiveAllCardsProgress = index
+				this.stackTransfer.current = index
 				this.$store.dispatch('archiveUnarchiveCard', { ...card, archived: true })
 			})
 			this.modalArchivAllCardsShow = false
@@ -358,10 +353,6 @@
 		min-height: 100px;
 		text-align: center;
 		margin: 20px 20px 20px 20px;
-
-		.multiselect {
-			margin-bottom: 10px;
-		}
 	}
 
 	.modal__content button {
