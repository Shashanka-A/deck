--- conflicted
+++ resolved
@@ -74,13 +74,10 @@
 <script>
 import { AppSidebar, AppSidebarTab, Multiselect, DatetimePicker } from 'nextcloud-vue'
 import { mapState } from 'vuex'
-<<<<<<< HEAD
 import VueEasymde from "vue-easymde"
-=======
 import markdownEditor from 'vue-easymde/src/markdown-editor'
 import { Actions } from 'nextcloud-vue/dist/Components/Actions'
 import { ActionButton } from 'nextcloud-vue/dist/Components/ActionButton'
->>>>>>> 84a9e724
 
 export default {
 	name: 'CardSidebar',
@@ -89,13 +86,9 @@
 		AppSidebarTab,
 		Multiselect,
 		DatetimePicker,
-<<<<<<< HEAD
 		VueEasymde
-=======
-		markdownEditor,
 		Actions,
 		ActionButton
->>>>>>> 84a9e724
 	},
 	props: {
 		id: {
@@ -111,7 +104,6 @@
 			copiedCard: null,
 			allLabels: null,
 			desc: null,
-<<<<<<< HEAD
 			mdeConfig: {
 				autoDownloadFontAwesome: false, 
 				spellChecker: false, 
@@ -119,10 +111,8 @@
 				autosave: {enabled: true, uniqueId: 'unique'}, 
 				toolbar: false
 			}
-=======
 			lastModifiedRelative: null,
 			lastCreatedRemative: null
->>>>>>> 84a9e724
 		}
 	},
 	computed: {
