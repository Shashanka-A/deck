<!--
* @copyright Copyright (c) 2018 Michael Weimann <mail@michael-weimann.eu>
*
* @author Michael Weimann <mail@michael-weimann.eu>
*
* @license GNU AGPL version 3 or any later version
*
* This program is free software: you can redistribute it and/or modify
* it under the terms of the GNU Affero General Public License as
* published by the Free Software Foundation, either version 3 of the
* License, or (at your option) any later version.
*
* This program is distributed in the hope that it will be useful,
* but WITHOUT ANY WARRANTY; without even the implied warranty of
* MERCHANTABILITY or FITNESS FOR A PARTICULAR PURPOSE.  See the
* GNU Affero General Public License for more details.
*
* You should have received a copy of the GNU Affero General Public License
* along with this program. If not, see <http://www.gnu.org/licenses/>.
*
-->

<template>
	<div class="controls">
		<div id="app-navigation-toggle-custom" class="icon-menu" @click="toggleNav" />
		<div v-if="board" class="board-title">
			<div :style="{backgroundColor: '#' + board.color}" class="board-bullet" />
			<h2><a href="#">{{ board.title }}</a></h2>
			<p v-if="showArchived">
				({{ t('deck', 'Archived cards') }})
			</p>
		</div>
		<div v-if="board" class="board-actions">
			<div v-if="canManage && !showArchived"
				id="stack-add"
				v-click-outside="hideAddStack">
				<Actions v-if="!isAddStackVisible" :title="t('deck', 'Add new list')">
					<ActionButton icon="icon-add" @click.stop="showAddStack" />
				</Actions>
				<form v-else @submit.prevent="addNewStack()">
					<label for="new-stack-input-main" class="hidden-visually">{{ t('deck', 'Add new list') }}</label>
					<input id="new-stack-input-main"
						v-model="newStackTitle"
						v-focus
						type="text"
						class="no-close"
						:placeholder="t('deck', 'List name')"
						required>
					<input v-tooltip="t('deck', 'Add new list')"
						class="icon-confirm"
						type="submit"
						value="">
				</form>
			</div>
			<div class="board-action-buttons">
				<Popover>
					<Actions slot="trigger" :style="filterOpacity" :title="t('deck', 'Apply filter')">
						<ActionButton icon="icon-filter" />
					</Actions>

					<template>
						<div class="filter">
							<h3>{{ t('deck', 'Filter by tag') }}</h3>
<<<<<<< HEAD
							{{ filter }}
							<div v-for="label in labelsSorted" :key="label.id" class="filter--item">
=======
							<div v-for="label in board.labels" :key="label.id" class="filter--item">
>>>>>>> 34cb4e74
								<input
									:id="label.id"
									v-model="filter.tags"
									type="checkbox"
									class="checkbox"
									:value="label.id"
									@change="setFilter">
								<label :for="label.id"><span class="label" :style="labelStyle(label)">{{ label.title }}</span></label>
							</div>

							<h3>{{ t('deck', 'Filter by assigned user') }}</h3>
							<div v-for="user in board.users" :key="user.uid" class="filter--item">
								<input
									:id="user.uid"
									v-model="filter.users"
									type="checkbox"
									class="checkbox"
									:value="user.uid"
									@change="setFilter">
								<label :for="user.uid"><Avatar :user="user.uid" :size="24" :disable-menu="true" /> {{ user.displayname }}</label>
							</div>

							<h3>{{ t('deck', 'Filter by due date') }}</h3>

							<div class="filter--item">
								<input
									id="overdue"
									v-model="filter.due"
									type="radio"
									class="radio"
									value="overdue"
									@change="setFilter"
									@click="beforeSetFilter">
								<label for="overdue">{{ t('deck', 'Overdue') }}</label>
							</div>

							<div class="filter--item">
								<input
									id="dueToday"
									v-model="filter.due"
									type="radio"
									class="radio"
									value="dueToday"
									@change="setFilter"
									@click="beforeSetFilter">
								<label for="dueToday">{{ t('deck', 'Next 24 hours') }}</label>
							</div>

							<div class="filter--item">
								<input
									id="dueWeek"
									v-model="filter.due"
									type="radio"
									class="radio"
									value="dueWeek"
									@change="setFilter"
									@click="beforeSetFilter">
								<label for="dueWeek">{{ t('deck', 'Next 7 days') }}</label>
							</div>

							<div class="filter--item">
								<input
									id="dueMonth"
									v-model="filter.due"
									type="radio"
									class="radio"
									value="dueMonth"
									@change="setFilter"
									@click="beforeSetFilter">
								<label for="dueMonth">{{ t('deck', 'Next 30 days') }}</label>
							</div>

							<div class="filter--item">
								<input
									id="noDue"
									v-model="filter.due"
									type="radio"
									class="radio"
									value="noDue"
									@change="setFilter"
									@click="beforeSetFilter">
								<label for="noDue">{{ t('deck', 'No due date') }}</label>
							</div>
						</div>
					</template>
				</Popover>

				<Actions :style="archivedOpacity" :title="t('deck', 'Show archived cards')">
					<ActionButton
						icon="icon-archive"
						@click="toggleShowArchived" />
				</Actions>
				<Actions :title="t('deck', 'Toggle compact mode')">
					<ActionButton v-if="compactMode"
						icon="icon-toggle-compact-collapsed"
						@click="toggleCompactMode" />
					<ActionButton v-else
						icon="icon-toggle-compact-expanded"
						@click="toggleCompactMode" />
				</Actions>
				<!-- FIXME: ActionRouter currently doesn't work as an inline action -->
				<Actions :title="t('deck', 'Details')">
					<ActionButton icon="icon-menu-sidebar" @click="toggleDetailsView" />
				</Actions>
			</div>
		</div>
	</div>
</template>

<script>
import { mapState, mapGetters } from 'vuex'
import { Actions, ActionButton, Popover, Avatar } from '@nextcloud/vue'
import labelStyle from '../mixins/labelStyle'

export default {
	name: 'Controls',
	components: {
		Actions, ActionButton, Popover, Avatar,
	},
	mixins: [ labelStyle ],
	props: {
		board: {
			type: Object,
			required: false,
			default: null,
		},
	},
	data() {
		return {
			newStackTitle: '',
			stack: '',
			showArchived: false,
			isAddStackVisible: false,
			filter: { tags: [], users: [], due: '' },
		}
	},

	computed: {
		...mapGetters([
			'canEdit',
			'canManage',
		]),
		...mapState({
			compactMode: state => state.compactMode,
		}),
		detailsRoute() {
			return {
				name: 'board.details',
			}
		},
		archivedOpacity() {
			if (this.showArchived) {
				return 'opacity: 1;'
			}
			return 'opacity: .5;'
		},
		filterOpacity() {
			if (this.filter.tags.length !== 0 || this.filter.users.length !== 0 || this.filter.due !== '') {
				return 'opacity: 1;'
			}
			return 'opacity: .5;'
		},
		labelsSorted() {
			return [...this.board.labels].sort((a, b) => (a.title < b.title) ? -1 : 1)
		},
	},
	methods: {
		beforeSetFilter(e) {
			if (this.filter.due === e.target.value) {
				this.filter.due = ''
				this.$store.dispatch('setFilter', { ...this.filter })
			}
		},
		setFilter() {
			this.$nextTick(() => this.$store.dispatch('setFilter', { ...this.filter }))
		},
		toggleNav() {
			this.$store.dispatch('toggleNav')
		},
		toggleCompactMode() {
			this.$store.dispatch('toggleCompactMode')
		},
		toggleShowArchived() {
			this.$store.dispatch('toggleShowArchived')
			this.showArchived = !this.showArchived
		},
		addNewStack() {
			this.stack = { title: this.newStackTitle }
			this.$store.dispatch('createStack', this.stack)
			this.newStackTitle = ''
			this.stack = null
			this.isAddStackVisible = false
		},
		showAddStack() {
			this.isAddStackVisible = true
		},
		hideAddStack() {
			this.isAddStackVisible = false
		},
		toggleDetailsView() {
			if (this.$route.name === 'board.details') {
				this.$router.push({ name: 'board' })
			} else {
				this.$router.push({ name: 'board.details' })
			}
		},
	},
}
</script>

<style lang="scss" scoped>
	.controls {
		.board-title {
			display: flex;
			align-items: center;

			h2 {
				margin: 0;
				margin-right: 10px;
			}

			.board-bullet {
				display: inline-block;
				width: 20px;
				height: 20px;
				border: none;
				border-radius: 50%;
				background-color: #aaa;
				margin: 12px;
				margin-left: -4px;
			}
		}

		#stack-add form {
			display: flex;
		}
	}

	#app-navigation-toggle-custom {
		width: 44px;
		height: 44px;
		cursor: pointer;
		opacity: 1;
		display: inline-block !important;
		position: fixed;
	}

	.controls {
		display: flex;
	}

	#app-navigation-toggle-custom {
		position: static;
	}

	.board-actions {
		flex-grow: 1;
		order: 100;
		display: flex;
		justify-content: flex-end;
	}

	.board-action-buttons {
		display: flex;
		button {
			border: 0;
			width: 44px;
			margin: 0 0 0 -1px;
			background-color: transparent;
		}
	}
	.filter--item {
		input + label {
			display: block;
			padding: 6px 0;
			vertical-align: middle;
			.avatardiv {
				vertical-align: middle;
				margin-bottom: 2px;
				margin-right: 3px;
			}
			.label {
				padding: 5px;
				border-radius: 3px;
			}
		}
	}
	.filter {
		width: 250px;
		max-height: 80vh;
		overflow: auto;
	}
	.filter h3 {
		margin-top: 0px;
		margin-bottom: 5px;
	}
</style>
<style lang="scss">
	.tooltip-inner.popover-inner {
		text-align: left;
	}
</style><|MERGE_RESOLUTION|>--- conflicted
+++ resolved
@@ -61,12 +61,7 @@
 					<template>
 						<div class="filter">
 							<h3>{{ t('deck', 'Filter by tag') }}</h3>
-<<<<<<< HEAD
-							{{ filter }}
-							<div v-for="label in labelsSorted" :key="label.id" class="filter--item">
-=======
 							<div v-for="label in board.labels" :key="label.id" class="filter--item">
->>>>>>> 34cb4e74
 								<input
 									:id="label.id"
 									v-model="filter.tags"
