--- conflicted
+++ resolved
@@ -6,11 +6,7 @@
     - 7.1
     - 7.2
 env:
-<<<<<<< HEAD
-    - CORE_BRANCH=stable13 DB=mysql
-=======
     - CORE_BRANCH=master DB=mysql
->>>>>>> f2b94f09
 
 before_install:
     - wget https://phar.phpunit.de/phpunit-5.7.phar
