--- conflicted
+++ resolved
@@ -36,11 +36,7 @@
         <database min-version="9.4">pgsql</database>
         <database>sqlite</database>
         <database min-version="5.5">mysql</database>
-<<<<<<< HEAD
-        <nextcloud min-version="13" max-version="16" />
-=======
         <nextcloud min-version="15" max-version="16" />
->>>>>>> bbd7fd85
     </dependencies>
     <background-jobs>
         <job>OCA\Deck\Cron\DeleteCron</job>
